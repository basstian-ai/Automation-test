import { beforeEach, afterEach, expect, test, vi } from 'vitest';

afterEach(() => {
  vi.restoreAllMocks();
  delete process.env.TARGET_DIR;
  delete process.env.TARGET_OWNER;
  delete process.env.TARGET_REPO;
});

beforeEach(() => {
  vi.resetModules();
  delete process.env.TARGET_DIR;
  delete process.env.TARGET_OWNER;
  delete process.env.TARGET_REPO;
});

test('normalizes mixed path separators', async () => {
  const { resolveRepoPath } = await import('../src/lib/github.ts');
  const resolved = resolveRepoPath('foo\\bar/baz\\qux.txt');
  expect(resolved).toBe('foo/bar/baz/qux.txt');
});

test('rejects paths containing ..', async () => {
  const { resolveRepoPath } = await import('../src/lib/github.ts');
  expect(() => resolveRepoPath('../secret')).toThrow('Refusing path outside repo: ../secret');
});

test('rejects empty paths', async () => {
  const { resolveRepoPath } = await import('../src/lib/github.ts');
  expect(() => resolveRepoPath('')).toThrow('Empty path');
});

test('prefixes TARGET_DIR when set', async () => {
  process.env.TARGET_DIR = 'base';
  const { resolveRepoPath } = await import('../src/lib/github.ts');
  const resolved = resolveRepoPath('file.txt');
  expect(resolved).toBe('base/file.txt');
});

test('parseRepo handles owner/repo in TARGET_REPO', async () => {
  process.env.TARGET_REPO = 'basstian-ai/simple-pim-123';
  const { parseRepo } = await import('../src/lib/github.ts');
  expect(parseRepo()).toEqual({ owner: 'basstian-ai', repo: 'simple-pim-123' });
});

test('parseRepo handles separate TARGET_OWNER and TARGET_REPO', async () => {
  process.env.TARGET_OWNER = 'basstian-ai';
  process.env.TARGET_REPO = 'simple-pim-123';
  const { parseRepo } = await import('../src/lib/github.ts');
  expect(parseRepo()).toEqual({ owner: 'basstian-ai', repo: 'simple-pim-123' });
});

test('parseRepo throws if TARGET_REPO is missing', async () => {
  delete process.env.TARGET_OWNER;
  delete process.env.TARGET_REPO;
  const { parseRepo } = await import('../src/lib/github.ts');
  expect(() => parseRepo()).toThrow(/Missing TARGET_REPO/);
});

test('parseRepo throws if repo-only provided without owner', async () => {
  process.env.TARGET_REPO = 'simple-pim-123';
  delete process.env.TARGET_OWNER;
  const { parseRepo } = await import('../src/lib/github.ts');
  expect(() => parseRepo()).toThrow(/TARGET_OWNER/);
});

<<<<<<< HEAD
test.each(['ownerOnly/', '/repoOnly'])(
  'parseRepo throws if TARGET_REPO has missing owner or repo: %s',
  async (repo) => {
    process.env.TARGET_REPO = repo;
    const { parseRepo } = await import('../src/lib/github.ts');
    expect(() => parseRepo()).toThrow(
      `Invalid TARGET_REPO format: "${repo}". Expected "owner/repo".`
    );
  }
);
=======
test('createRepoTree retries on 404 and returns final sha', async () => {
  const github = await import('../src/lib/github.ts');

  const createTree = vi
    .fn()
    .mockRejectedValueOnce({ status: 404, message: 'Not Found' })
    .mockResolvedValueOnce({ data: { sha: 'final-tree' } });

  const client = {
    rest: {
      repos: {
        get: vi.fn().mockResolvedValue({ data: { default_branch: 'main' } }),
      },
      git: {
        getRef: vi.fn().mockResolvedValue({ data: { object: { sha: 'commit-sha' } } }),
        getCommit: vi.fn().mockResolvedValue({ data: { tree: { sha: 'base-tree' } } }),
        createTree,
      },
    },
  } as any;

  const sha = await github.createRepoTree(
    client,
    { owner: 'o', repo: 'r' },
    [{ path: 'a.txt', sha: 'blob' }]
  );

  expect(sha).toBe('final-tree');
  expect(createTree).toHaveBeenCalledTimes(2);
});
>>>>>>> 753f44c5
<|MERGE_RESOLUTION|>--- conflicted
+++ resolved
@@ -54,56 +54,7 @@
   delete process.env.TARGET_OWNER;
   delete process.env.TARGET_REPO;
   const { parseRepo } = await import('../src/lib/github.ts');
-  expect(() => parseRepo()).toThrow(/Missing TARGET_REPO/);
-});
-
-test('parseRepo throws if repo-only provided without owner', async () => {
-  process.env.TARGET_REPO = 'simple-pim-123';
-  delete process.env.TARGET_OWNER;
-  const { parseRepo } = await import('../src/lib/github.ts');
-  expect(() => parseRepo()).toThrow(/TARGET_OWNER/);
-});
-
-<<<<<<< HEAD
-test.each(['ownerOnly/', '/repoOnly'])(
-  'parseRepo throws if TARGET_REPO has missing owner or repo: %s',
-  async (repo) => {
-    process.env.TARGET_REPO = repo;
-    const { parseRepo } = await import('../src/lib/github.ts');
-    expect(() => parseRepo()).toThrow(
-      `Invalid TARGET_REPO format: "${repo}". Expected "owner/repo".`
-    );
-  }
-);
-=======
-test('createRepoTree retries on 404 and returns final sha', async () => {
-  const github = await import('../src/lib/github.ts');
-
-  const createTree = vi
-    .fn()
-    .mockRejectedValueOnce({ status: 404, message: 'Not Found' })
-    .mockResolvedValueOnce({ data: { sha: 'final-tree' } });
-
-  const client = {
-    rest: {
-      repos: {
-        get: vi.fn().mockResolvedValue({ data: { default_branch: 'main' } }),
-      },
-      git: {
-        getRef: vi.fn().mockResolvedValue({ data: { object: { sha: 'commit-sha' } } }),
-        getCommit: vi.fn().mockResolvedValue({ data: { tree: { sha: 'base-tree' } } }),
-        createTree,
-      },
-    },
-  } as any;
-
-  const sha = await github.createRepoTree(
-    client,
-    { owner: 'o', repo: 'r' },
-    [{ path: 'a.txt', sha: 'blob' }]
+  expect(() => parseRepo()).toThrow(
+    "Missing TARGET_REPO. Expected either 'owner/repo' or TARGET_OWNER + TARGET_REPO."
   );
-
-  expect(sha).toBe('final-tree');
-  expect(createTree).toHaveBeenCalledTimes(2);
-});
->>>>>>> 753f44c5
+});